--- conflicted
+++ resolved
@@ -17,11 +17,6 @@
 use std::default::Default;
 use std::f64;
 
-<<<<<<< HEAD
-=======
-type Callback<T> = dyn FnMut(&T, f64, &Vec<Particle<T>>) -> ();
-
->>>>>>> a6fa82b2
 /// Particle Swarm Optimization (PSO)
 ///
 /// [Example](https://github.com/argmin-rs/argmin/blob/master/examples/particleswarm.rs)
@@ -67,10 +62,6 @@
         weight_swarm: f64,
     ) -> Result<Self, Error> {
         let particle_swarm = ParticleSwarm {
-<<<<<<< HEAD
-=======
-            iter_callback: None,
->>>>>>> a6fa82b2
             particles: vec![],
             best_position: O::Param::rand_from_range(
                 // FIXME: random smart?
@@ -234,11 +225,7 @@
 );
 
 /// A single particle
-<<<<<<< HEAD
-#[derive(Serialize, Deserialize, Debug)]
-=======
-#[derive(Clone, Serialize, Deserialize)]
->>>>>>> a6fa82b2
+#[derive(Clone, Serialize, Deserialize, Debug)]
 pub struct Particle<T: Position> {
     /// Position of particle
     pub position: T,
